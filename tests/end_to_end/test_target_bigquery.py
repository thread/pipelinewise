--- conflicted
+++ resolved
@@ -41,14 +41,9 @@
         self.run_query_tap_postgres = self.e2e.run_query_tap_postgres
         self.run_query_target_bigquery = self.e2e.run_query_target_bigquery
         self.mongodb_con = self.e2e.get_tap_mongodb_connection()
-<<<<<<< HEAD
-        self.e2e.setup_target_bigquery()
-        self.e2e.remove_all_state_files()
-=======
         self.e2e.remove_all_state_files()
         if self.e2e.env['TARGET_BIGQUERY']['is_configured']:
             self.e2e.setup_target_bigquery()
->>>>>>> ea2e031e
 
     def teardown_method(self):
         """Delete test directories and database objects"""
