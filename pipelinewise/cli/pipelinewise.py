--- conflicted
+++ resolved
@@ -1304,23 +1304,6 @@
                 pgid = os.getpgid(pid)
                 parent = psutil.Process(pid)
 
-<<<<<<< HEAD
-                # Terminate child processes
-                child = parent.children()[-1]
-                self.logger.info('Sending SIGTERM to child pid %s...', child.pid)
-                child.terminate()
-                child.wait()
-
-            # Rename log files from running to terminated status
-            if self.tap_run_log_file:
-                tap_run_log_file_running = f'{self.tap_run_log_file}.running'
-                tap_run_log_file_terminated = f'{self.tap_run_log_file}.terminated'
-
-                if os.path.isfile(tap_run_log_file_running):
-                    os.rename(tap_run_log_file_running, tap_run_log_file_terminated)
-
-            sys.exit(1)
-=======
                 # Terminate all the processes in the current process' process group.
                 for child in parent.children(recursive=True):
                     if os.getpgid(child.pid) == pgid:
@@ -1330,7 +1313,6 @@
                             child.wait(timeout=5)
                         except psutil.TimeoutExpired:
                             child.kill()
->>>>>>> e573db14
 
         except ProcessLookupError:
             self.logger.error(
