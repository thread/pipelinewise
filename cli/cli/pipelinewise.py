#!/usr/bin/env python3

import os
import shutil
import tempfile
import sys
import logging
import json
import copy

from datetime import datetime
from crontab import CronTab, CronSlices
from tabulate import tabulate
from joblib import Parallel, delayed, parallel_backend

from . import utils
from .config import Config


class PipelineWise(object):
    '''...'''

    def __init_logger(self, logger_name, log_file=None, level=logging.INFO):
        self.logger = logging.getLogger(logger_name)

        # Default log level is less verbose
        level = logging.INFO

        # Increase log level if debug mode needed
        if self.args.debug:
            level = logging.DEBUG

        # Set the log level
        self.logger.setLevel(level)

        # Set log formatter and add file and line number in case of DEBUG level
        if level == logging.DEBUG:
            str_format = "%(asctime)s %(processName)s %(levelname)s %(filename)s (%(lineno)s): %(message)s"
        else:
            str_format = "%(asctime)s %(levelname)s: %(message)s"
        formatter = logging.Formatter(str_format, "%Y-%m-%d %H:%M:%S")

        # Create console handler
        fh = logging.StreamHandler(sys.stdout)
        fh.setLevel(level)
        fh.setFormatter(formatter)
        self.logger.addHandler(fh)

        # Create log file handler if required
        if log_file and log_file != '*':
            fh = logging.FileHandler(log_file)
            fh.setLevel(level)
            fh.setFormatter(formatter)
            self.logger.addHandler(fh)


    def __init__(self, args, config_dir, venv_dir):
        self.args = args
        self.__init_logger('Pipelinewise CLI', log_file=args.log)

        self.config_dir = config_dir
        self.venv_dir = venv_dir
        self.pipelinewise_bin = os.path.join(self.venv_dir, "cli", "bin", "pipelinewise")
        self.config_path = os.path.join(self.config_dir, "config.json")
        self.load_config()

        if args.tap != '*':
            self.tap = self.get_tap(args.target, args.tap)
            self.tap_bin = self.get_connector_bin(self.tap["type"])

        if args.target != '*':
            self.target = self.get_target(args.target)
            self.target_bin = self.get_connector_bin(self.target["type"])

        self.tranform_field_bin = self.get_connector_bin("transform-field")


    def create_consumable_target_config(self, target_config, tap_inheritable_config):
        try:
            dictA = utils.load_json(target_config)
            dictB = utils.load_json(tap_inheritable_config)

            # Copy everything from dictB into dictA - Not a real merge
            dictA.update(dictB)

            # Save the new dict as JSON into a temp file
            tempfile_path = tempfile.mkstemp()[1]
            utils.save_json(dictA, tempfile_path)

            return tempfile_path
        except Exception as exc:
            raise Exception("Cannot merge JSON files {} {} - {}".format(dictA, dictB, exc))


    def create_filtered_tap_properties(self, tap_type, tap_properties, tap_state, filters, create_fallback=False):
        """
        Create a filtered version of tap properties file based on specific filter conditions.

        Return values:
            1) A temporary JSON file where only those tables are selected to
                sync which meet the filter criterias
            2) List of tap_stream_ids where filter criterias matched
            3) OPTIONAL when create_fallback is True:
                Temporary JSON file with table that don't meet the
                filter criterias
            4) OPTIONAL when create_fallback is True:
                List of tap_stream_ids where filter criteries don't match
        """
        # Get filer conditions with default values from input dictionary
        # Nothing selected by default
        f_selected = filters.get("selected", None)
        f_tap_type = filters.get("tap_type", None)
        f_replication_method = filters.get("replication_method", None)
        f_initial_sync_required = filters.get("initial_sync_required", None)

        # Lists of tables that meet and don't meet the filter criterias
        filtered_tap_stream_ids = []
        fallback_filtered_tap_stream_ids = []

        self.logger.debug("Filtering properties JSON by conditions: {}".format(filters))
        try:
            # Load JSON files
            properties = utils.load_json(tap_properties)
            state = utils.load_json(tap_state)

            # Create a dictionary for tables that don't meet filter criterias
            fallback_properties = copy.deepcopy(properties) if create_fallback else None

            # Foreach every stream (table) in the original properties
            for stream_idx, stream in enumerate(properties.get("streams", tap_properties)):
                selected = False
                replication_method = None
                initial_sync_required = False

                # Collect required properties from the properties file
                tap_stream_id = stream.get("tap_stream_id")
                table_name = stream.get("table_name")
                metadata = stream.get("metadata", [])

                # Collect further properties from the properties file under the metadata key
                table_meta = {}
                for meta_idx, meta in enumerate(metadata):
                    if type(meta) == dict and len(meta.get("breadcrumb", [])) == 0:
                        table_meta = meta.get("metadata")
                        break

                #table_meta = next((i for i in metadata if type(i) == dict and len(i.get("breadcrumb", [])) == 0), {}).get("metadata")
                selected = table_meta.get("selected")
                replication_method = table_meta.get("replication-method")

                # Detect if initial sync is required. Look into the state file, get the bookmark
                # for the current stream (table) and if valid bookmark doesn't exist then
                # initial sync is required
                bookmarks = state.get("bookmarks", {}) if type(state) == dict else {}
                stream_bookmark = bookmarks.get(tap_stream_id, {})
                if (
                    # Initial sync is required for INCREMENTAL and LOG_BASED tables
                    # where the state file has no valid bookmark.
                    #
                    # Valid bookmark keys:
                    #   'replication_key_value' key created for INCREMENTAL tables
                    #   'log_pos' key created by MySQL LOG_BASED tables
                    #    TODO: Add key for Postgres logical replication
                    #
                    # FULL_TABLE replication method is taken as initial sync required
                    replication_method == 'FULL_TABLE' or
                    (
                        (replication_method in ['INCREMENTAL', 'LOG_BASED']) and
                        (not ('replication_key_value' in stream_bookmark or 'log_pos' in stream_bookmark))
                    )
                   ):
                    initial_sync_required = True

                # Compare actual values to the filter conditions.
                # Set the "selected" key to True if actual values meet the filter criterias
                # Set the "selected" key to False if the actual values don't meet the filter criterias
                if (
                    (f_selected == None or selected == f_selected) and
                    (f_tap_type == None or tap_type in f_tap_type) and
                    (f_replication_method == None or replication_method in f_replication_method) and
                    (f_initial_sync_required == None or initial_sync_required == f_initial_sync_required)
                   ):
                    self.logger.debug("""Filter condition(s) matched:
                        Table              : {}
                        Tap Stream ID      : {}
                        Selected           : {}
                        Replication Method : {}
                        Init Sync Required : {}
                    """.format(table_name, tap_stream_id, initial_sync_required, selected, replication_method))

                    # Filter condition matched: mark table as selected to sync
                    properties["streams"][stream_idx]["metadata"][meta_idx]["metadata"]["selected"] = True
                    filtered_tap_stream_ids.append(tap_stream_id)

                    # Filter ocndition matched: mark table as not selected to sync in the fallback properties
                    if create_fallback:
                        fallback_properties["streams"][stream_idx]["metadata"][meta_idx]["metadata"]["selected"] = False
                else:
                    # Filter condition didn't match: mark table as not selected to sync
                    properties["streams"][stream_idx]["metadata"][meta_idx]["metadata"]["selected"] = False

                    # Filter condition didn't match: mark table as selected to sync in the fallback properties
                    # Fallback only if the table is selected in the original properties
                    if create_fallback and selected == True:
                        fallback_properties["streams"][stream_idx]["metadata"][meta_idx]["metadata"]["selected"] = True
                        fallback_filtered_tap_stream_ids.append(tap_stream_id)


            # Save the generated properties file(s) and return
            # Fallback required: Save filtered and fallback properties JSON
            if create_fallback:
                # Save to files: filtered and fallback properties
                temp_properties_path = tempfile.mkstemp()[1]
                utils.save_json(properties, temp_properties_path)

                temp_fallback_properties_path = tempfile.mkstemp()[1]
                utils.save_json(fallback_properties, temp_fallback_properties_path)

                return temp_properties_path, filtered_tap_stream_ids, temp_fallback_properties_path, fallback_filtered_tap_stream_ids

            # Fallback not required: Save only the filtered properties JSON
            else:
                # Save eed to save
                temp_properties_path = tempfile.mkstemp()[1]
                utils.save_json(properties, temp_properties_path)

                return temp_properties_path, filtered_tap_stream_ids

        except Exception as exc:
            raise Exception("Cannot create JSON file - {}".format(exc))


    def load_config(self):
        self.logger.debug('Loading config at {}'.format(self.config_path))
        self.config = utils.load_json(self.config_path)

    def get_tap_dir(self, target_id, tap_id):
        return os.path.join(self.config_dir, target_id, tap_id)

    def get_tap_log_dir(self, target_id, tap_id):
        return os.path.join(self.get_tap_dir(target_id, tap_id), 'log')

    def get_target_dir(self, target_id):
        return os.path.join(self.config_dir, target_id)
    
    def get_connector_bin(self, connector_type):
        return os.path.join(self.venv_dir, connector_type, "bin", connector_type)
  
    def get_connector_files(self, connector_dir):
        return {
            'config': os.path.join(connector_dir, 'config.json'),
            'inheritable_config': os.path.join(connector_dir, 'inheritable_config.json'),
            'properties': os.path.join(connector_dir, 'properties.json'),
            'state': os.path.join(connector_dir, 'state.json'),
            'transformation': os.path.join(connector_dir, 'transformation.json'),
            'selection': os.path.join(connector_dir, 'selection.json'),
        }
        
    def get_targets(self):
        self.logger.debug('Getting targets from {}'.format(self.config_path))
        self.load_config()
        try:
            targets = self.config['targets']
        except Exception as exc:
            raise Exception("Targets not defined")

        return targets

    def get_target(self, target_id):
        self.logger.debug('Getting {} target'.format(target_id))
        targets = self.get_targets()

        target = False
        target = next((item for item in targets if item["id"] == target_id), False)
        
        if target == False:
            raise Exception("Cannot find {} target".format(target_id))

        target_dir = self.get_target_dir(target_id)
        if os.path.isdir(target_dir):
            target['files'] = self.get_connector_files(target_dir)
        else:
            raise Exception("Cannot find target at {}".format(target_dir))

        return target
    
    def get_taps(self, target_id):
        self.logger.debug('Getting taps from {} target'.format(target_id))
        target = self.get_target(target_id)

        try:
            taps = target['taps']

            # Add tap status
            for tap_idx, tap in enumerate(taps):
                taps[tap_idx]['status'] = self.detect_tap_status(target_id, tap["id"])

        except Exception as exc:
            raise Exception("No taps defined for {} target".format(target_id))
        
        return taps
    
    def get_tap(self, target_id, tap_id):
        self.logger.debug('Getting {} tap from target {}'.format(tap_id, target_id))
        taps = self.get_taps(target_id)

        tap = False
        tap = next((item for item in taps if item["id"] == tap_id), False)

        if tap == False:
            raise Exception("Cannot find {} tap in {} target".format(tap_id, target_id))
        
        tap_dir = self.get_tap_dir(target_id, tap_id)
        if os.path.isdir(tap_dir):
            tap['files'] = self.get_connector_files(tap_dir)
        else:
            raise Exception("Cannot find tap at {}".format(tap_dir))
        
        # Add target and status details
        tap['target'] = self.get_target(target_id)
        tap['status'] = self.detect_tap_status(target_id, tap_id)

        return tap
    

    def merge_schemas(self, old_schema, new_schema):
        schema_with_diff = new_schema

        if not old_schema:
            schema_with_diff = new_schema
        else:
            new_streams = new_schema["streams"]
            old_streams = old_schema["streams"]
            for new_stream_idx, new_stream in enumerate(new_streams):
                new_tap_stream_id = new_stream["tap_stream_id"]

                old_stream = False
                old_stream = next((item for item in old_streams if item["tap_stream_id"] == new_tap_stream_id), False)

                # Is this a new stream?
                if not old_stream:
                    new_schema["streams"][new_stream_idx]["is-new"] = True

                # Copy stream selection from the old properties
                else:
                    # Find table specific metadata entries in the old and new streams
                    new_stream_table_mdata_idx = 0
                    old_stream_table_mdata_idx = 0
                    try:
                        new_stream_table_mdata_idx = [i for i, md in enumerate(new_stream["metadata"]) if md["breadcrumb"] == []][0]
                        old_stream_table_mdata_idx = [i for i, md in enumerate(old_stream["metadata"]) if md["breadcrumb"] == []][0]
                    except Exception:
                        False

                    # Copy is-new flag from the old stream
                    try:
                        new_schema["streams"][new_stream_idx]["is-new"] = old_stream["is-new"]
                    except Exception:
                        False

                    # Copy selected from the old stream
                    try:
                        new_schema["streams"][new_stream_idx]["metadata"][new_stream_table_mdata_idx]["metadata"]["selected"] = old_stream["metadata"][old_stream_table_mdata_idx]["metadata"]["selected"]
                    except Exception:
                        False

                    # Copy replication method from the old stream
                    try:
                        new_schema["streams"][new_stream_idx]["metadata"][new_stream_table_mdata_idx]["metadata"]["replication-method"] = old_stream["metadata"][old_stream_table_mdata_idx]["metadata"]["replication-method"]
                    except Exception:
                        False

                    # Copy replication key from the old stream
                    try:
                        new_schema["streams"][new_stream_idx]["metadata"][new_stream_table_mdata_idx]["metadata"]["replication-key"] = old_stream["metadata"][old_stream_table_mdata_idx]["metadata"]["replication-key"]
                    except Exception:
                        False

                    # Is this new or modified field?
                    new_fields = new_schema["streams"][new_stream_idx]["schema"]["properties"]
                    old_fields = old_stream["schema"]["properties"]
                    for new_field_key in new_fields:
                        new_field = new_fields[new_field_key]
                        new_field_mdata_idx = -1

                        # Find new field metadata index
                        for i, mdata in enumerate(new_schema["streams"][new_stream_idx]["metadata"]):
                            if len(mdata["breadcrumb"]) == 2 and mdata["breadcrumb"][0] == "properties" and mdata["breadcrumb"][1] == new_field_key:
                                new_field_mdata_idx = i

                        # Field exists
                        if new_field_key in old_fields.keys():
                            old_field = old_fields[new_field_key]
                            old_field_mdata_idx = -1

                            # Find old field metadata index
                            for i, mdata in enumerate(old_stream["metadata"]):
                                if len(mdata["breadcrumb"]) == 2 and mdata["breadcrumb"][0] == "properties" and mdata["breadcrumb"][1] == new_field_key:
                                    old_field_mdata_idx = i

                            new_mdata = new_schema["streams"][new_stream_idx]["metadata"][new_field_mdata_idx]["metadata"]
                            old_mdata = old_stream["metadata"][old_field_mdata_idx]["metadata"]

                            # Copy is-new flag from the old properties
                            try:
                                new_mdata["is-new"] = old_mdata["is-new"]
                            except Exception:
                                False

                            # Copy is-modified flag from the old properties
                            try:
                                new_mdata["is-modified"] = old_mdata["is-modified"]
                            except Exception:
                                False

                            # Copy field selection from the old properties
                            try:
                                new_mdata["selected"] = old_mdata["selected"]
                            except Exception:
                                False

                            # Field exists and type is the same - Do nothing more in the schema
                            if new_field == old_field:
                                self.logger.debug("Field exists in {} stream with the same type: {} : {}".format(new_tap_stream_id, new_field_key, new_field))

                            # Field exists but types are different - Mark the field as modified in the metadata
                            else:
                                self.logger.debug("Field exists in {} stream but types are different: {} : {}".format(new_tap_stream_id, new_field_key, new_field))
                                try:
                                    new_schema["streams"][new_stream_idx]["metadata"][new_field_mdata_idx]["metadata"]["is-modified"] = True
                                    new_schema["streams"][new_stream_idx]["metadata"][new_field_mdata_idx]["metadata"]["is-new"] = False
                                except Exception:
                                    False

                        # New field - Mark the field as new in the metadata
                        else:
                            self.logger.debug("New field in stream {}: {} : {}".format(new_tap_stream_id, new_field_key, new_field))
                            try:
                                new_schema["streams"][new_stream_idx]["metadata"][new_field_mdata_idx]["metadata"]["is-new"] = True
                            except Exception:
                                False

            schema_with_diff = new_schema

        return schema_with_diff

    def make_default_selection(self, schema, selection_file):
        if os.path.isfile(selection_file):
            self.logger.info("Loading pre defined selection from {}".format(selection_file))
            tap_selection = utils.load_json(selection_file)
            selection = tap_selection["selection"]

            streams = schema["streams"]
            for stream_idx, stream in enumerate(streams):
                tap_stream_id = stream.get("tap_stream_id")
                tap_stream_sel = False
                for sel in selection:
                        if 'tap_stream_id' in sel and tap_stream_id == sel['tap_stream_id']:
                            tap_stream_sel = sel

                # Find table specific metadata entries in the old and new streams
                try:
                    stream_table_mdata_idx = [i for i, md in enumerate(stream["metadata"]) if md["breadcrumb"] == []][0]
                except Exception:
                    False

                if tap_stream_sel:
                    self.logger.info("Mark {} tap_stream_id as selected with properties {}".format(tap_stream_id, tap_stream_sel))
                    schema["streams"][stream_idx]["metadata"][stream_table_mdata_idx]["metadata"]["selected"] = True
                    if "replication_method" in tap_stream_sel:
                        schema["streams"][stream_idx]["metadata"][stream_table_mdata_idx]["metadata"]["replication-method"] = tap_stream_sel["replication_method"]
                    if "replication_key" in tap_stream_sel:
                        schema["streams"][stream_idx]["metadata"][stream_table_mdata_idx]["metadata"]["replication-key"] = tap_stream_sel["replication_key"]
                else:
                    self.logger.info("Mark {} tap_stream_id as not selected".format(tap_stream_id))
                    schema["streams"][stream_idx]["metadata"][stream_table_mdata_idx]["metadata"]["selected"] = False

        return schema


    def test_tap_connection(self):
        tap_id = self.tap["id"]
        tap_type = self.tap["type"]
        target_id = self.target["id"]
        target_type = self.target["type"]

        self.logger.info("Testing {} ({}) tap connection in {} ({}) target".format(tap_id, tap_type, target_id, target_type))

        # Generate and run the command to run the tap directly
        # We will use the discover option to test connection
        tap_config = self.tap["files"]["config"]
        command = "{} --config {} --discover".format(self.tap_bin, tap_config)
        result = utils.run_command(command)

        # Get output and errors from tap
        rc, new_schema, tap_output = result

        if rc != 0:
            self.logger.error("Testing tap connection ({} - {}) FAILED".format(target_id, tap_id))
            sys.exit(1)

        # If the connection success then the response needs to be a valid JSON string
        if not utils.is_json(new_schema):
            self.logger.error("Schema discovered by {} ({}) is not a valid JSON.".format(tap_id, tap_type))
            sys.exit(1)
        else:
            self.logger.info("Testing tap connection ({} - {}) PASSED".format(target_id, tap_id))

    def discover_tap(self, tap=None, target=None):
        # Define tap props
        if tap is None:
            tap_id = self.tap.get('id')
            tap_type = self.tap.get('type')
            tap_config_file = self.tap.get('files', {}).get('config')
            tap_properties_file = self.tap.get('files', {}).get('properties')
            tap_selection_file = self.tap.get('files', {}).get('selection')
            tap_bin = self.tap_bin

        else:
            tap_id = tap.get('id')
            tap_type = tap.get('type')
            tap_config_file = tap.get('files', {}).get('config')
            tap_properties_file = tap.get('files', {}).get('properties')
            tap_selection_file = tap.get('files', {}).get('selection')
            tap_bin = self.get_connector_bin(tap_type)

        # Define target props
        if target is None:
            target_id = self.target.get('id')
            target_type = self.target.get('type')
        else:
            target_id = target.get('id')
            target_type = target.get('type')

        self.logger.info("Discovering {} ({}) tap in {} ({}) target...".format(tap_id, tap_type, target_id, target_type))

        # Generate and run the command to run the tap directly
        command = "{} --config {} --discover".format(tap_bin, tap_config_file)
        result = utils.run_command(command)

        # Get output and errors from tap
        rc, new_schema, output = result

        if rc != 0:
            return "{} - {}".format(target_id, tap_id)

        # Convert JSON string to object
        try:
            new_schema = json.loads(new_schema)
        except Exception as exc:
            return "Schema discovered by {} ({}) is not a valid JSON.".format(tap_id, tap_type)

        # Merge the old and new schemas and diff changes
        old_schema = utils.load_json(tap_properties_file)
        if old_schema:
            schema_with_diff = self.merge_schemas(old_schema, new_schema)
        else :
            schema_with_diff = new_schema

        # Make selection from selectection.json if exists
        try:
            schema_with_diff = self.make_default_selection(schema_with_diff, tap_selection_file)
            schema_with_diff = utils.delete_keys_from_dict(
                self.make_default_selection(schema_with_diff, tap_selection_file),

                # Removing multipleOf json schema validations from properties.json,
                # that's causing run time issues
                ['multipleOf']
            )

        except Exception as exc:
            return "Cannot load selection JSON at {}. {}".format(tap_selection_file, str(exc))


        # Save the new catalog into the tap
        try:
            self.logger.info("Writing new properties file with changes into {}".format(tap_properties_file))
            utils.save_json(schema_with_diff, tap_properties_file)
        except Exception as exc:
            return "Cannot save file. {}".format(str(exc))


    def detect_tap_status(self, target_id, tap_id):
        self.logger.debug('Detecting {} tap status in {} target'.format(tap_id, target_id))
        tap_dir = self.get_tap_dir(target_id, tap_id)
        log_dir = self.get_tap_log_dir(target_id, tap_id)
        connector_files = self.get_connector_files(tap_dir)
        status = {
            'currentStatus': 'unknown',
            'lastStatus': 'unknown',
            'lastTimestamp': None
        }

        # Tap exists but configuration not completed
        if not os.path.isfile(connector_files["config"]):
            status["currentStatus"] = "not-configured"

        # Tap exists and has log in running status
        elif os.path.isdir(log_dir) and len(utils.search_files(log_dir, patterns=['*.log.running'])) > 0:
            status["currentStatus"] = "running"

        # Configured and not running
        else:
            status["currentStatus"] = 'ready'

        # Get last run instance
        if os.path.isdir(log_dir):
            log_files = utils.search_files(log_dir, patterns=['*.log.success','*.log.failed'], sort=True)
            if len(log_files) > 0:
                last_log_file = log_files[0]
                log_attr = utils.extract_log_attributes(last_log_file)
                status["lastStatus"] = log_attr["status"]
                status["lastTimestamp"] = log_attr["timestamp"]

        return status

    def show_status(self):
        targets = self.get_targets()

        tab_headers = ['Warehouse ID', 'Source ID', 'Enabled', 'Type', 'Status', 'Last Sync', 'Last Sync Result']
        tab_body = []
        for target in targets:
            taps = self.get_taps(target["id"])

            for tap in taps:
                tab_body.append([
                    target.get('id', '<Unknown>'),
                    tap.get('id', '<Unknown>'),
                    tap.get('enabled', '<Unknown>'),
                    tap.get('type', '<Unknown>'),
                    tap.get('status', {}).get('currentStatus', '<Unknown>'),
                    tap.get('status', {}).get('lastTimestamp', '<Unknown>'),
                    tap.get('status', {}).get('lastStatus', '<Unknown>')
                ])

        print(tabulate(tab_body, headers=tab_headers, tablefmt="simple"))

    def clear_crontab(self):
        self.logger.info("Removing jobs from crontab")

        # Remove every existing pipelinewise entry from crontab
        cron = CronTab(user=True)
        for j in cron.find_command('pipelinewise'):
            cron.remove(j)

        cron.write()

    def init_crontab(self):
        self.logger.info("Initialising crontab")
        self.clear_crontab()

        cron = CronTab(user=True)

        # Find tap schedules and add entries to crontab
        for target in (x for x in self.config["targets"] if "targets" in self.config):
            for tap in (x for x in target["taps"] if "taps" in target):

                if "sync_period" in tap:
                    target_id = target["id"]
                    tap_id = tap["id"]
                    sync_period = tap["sync_period"]
                    command = ' '.join([
                        "{} run_tap --target {} --tap {}".format(self.pipelinewise_bin, target_id, tap_id)
                    ])
                    self.logger.info("Adding: {} {}".format(sync_period, command))

                    if CronSlices.is_valid(sync_period):
                        job = cron.new(command=command)

                        if job.is_valid():
                            job.setall(tap["sync_period"])
                        else:
                            self.logger.info("Cannot schedule job. Target: [{}] Tap [{}]. No changes made.".format(target_id, tap_id))
                            sys.exit(1)

                    else:
                        self.logger.info("Cannot schedule job. Invalid sync period: [{}]. Target: [{}] Tap: [{}]. No changes made.".format(sync_period, target_id, tap_id))
                        sys.exit(1)

        # Every job valid, write crontab
        cron.write()
        self.logger.info("Jobs written to crontab")


    def run_tap_singer(self, tap_type, tap_config, tap_properties, tap_state, tap_transformation, target_config, log_file):
        """
        Generating and running piped shell command to sync tables using singer taps and targets
        """
        new_tap_state = tempfile.mkstemp()[1]

        # Following the singer spec the catalog JSON file needs to be passed by the --catalog argument
        # However some tap (i.e. tap-mysql and tap-postgres) requires it as --properties
        # This is problably for historical reasons and need to clarify on Singer slack channels
<<<<<<< HEAD
        if tap_type == 'tap-mysql':
            tap_catalog_argument = '--properties'
        elif tap_type == 'tap-postgres':
            tap_catalog_argument = '--properties'
        elif tap_type == 'tap-zendesk':
            tap_catalog_argument = '--catalog'
        elif tap_type == 'tap-kafka':
            tap_catalog_argument = '--properties'
        elif tap_type == 'tap-adwords':
            tap_catalog_argument = '--properties'
        elif tap_type == 'tap-s3-csv':
            tap_catalog_argument = '--catalog'
        else:
            tap_catalog_argument = '--catalog'
=======
        tap_catalog_argument = utils.get_tap_property_value(tap_type, 'tap_catalog_argument')
>>>>>>> c36ee3d4

        # Add state arugment if exists to extract data incrementally
        tap_state_arg = ""
        if os.path.isfile(tap_state):
            tap_state_arg = "--state {}".format(tap_state)

        # Detect if transformation is needed
        has_transformation = False
        if os.path.isfile(tap_transformation):
            tr = utils.load_json(tap_transformation)
            if 'transformations' in tr and len(tr['transformations']) > 0:
                has_transformation = True

        # Run without transformation in the middle
        if not has_transformation:
            command = ' '.join((
                "  {} --config {} {} {} {}".format(self.tap_bin, tap_config, tap_catalog_argument, tap_properties, tap_state_arg),
                "| {} --config {}".format(self.target_bin, target_config),
                "> {}".format(new_tap_state)
            ))

        # Run with transformation in the middle
        else:
            command = ' '.join((
                "  {} --config {} {} {} {}".format(self.tap_bin, tap_config, tap_catalog_argument, tap_properties, tap_state_arg),
                "| {} --config {}".format(self.tranform_field_bin, tap_transformation),
                "| {} --config {}".format(self.target_bin, target_config),
                "> {}".format(new_tap_state)
            ))

        # Do not run if another instance is already running
        log_dir = os.path.dirname(log_file)
        if os.path.isdir(log_dir) and len(utils.search_files(log_dir, patterns=['*.log.running'])) > 0:
            self.logger.info("Failed to run. Another instance of the same tap is already running. Log file detected in running status at {} ".format(log_dir))
            sys.exit(1)

        # Run command
        result = utils.run_command(command, log_file)

        # Save the new state file if created correctly
        if utils.is_json_file(new_tap_state):
            shutil.copyfile(new_tap_state, tap_state)
            os.remove(new_tap_state)


    def run_tap_fastsync(self, tap_type, target_type, tap_config, tap_properties, tap_state, tap_transformation, target_config, log_file):
        """
        Generating and running shell command to sync tables using the native fastsync components
        """
        fastsync_bin = utils.get_fastsync_bin(self.venv_dir, tap_type, target_type)

        # Add state arugment if exists to extract data incrementally
        tap_transform_arg = ""
        if os.path.isfile(tap_transformation):
            tap_transform_arg = "--transform {}".format(tap_transformation)

        command = ' '.join((
            "  {} ".format(fastsync_bin),
            "--tap {}".format(tap_config),
            "--properties {}".format(tap_properties),
            "--state {}".format(tap_state),
            "--target {}".format(target_config),
            "{}".format(tap_transform_arg),
            "{}".format("--tables {}".format(self.args.tables) if self.args.tables else "")
        ))

        # Do not run if another instance is already running
        log_dir = os.path.dirname(log_file)
        if os.path.isdir(log_dir) and len(utils.search_files(log_dir, patterns=['*.log.running'])) > 0:
            self.logger.info("Failed to run. Another instance of the same tap is already running. Log file detected in running status at {} ".format(log_dir))
            sys.exit(1)

        # Run command
        result = utils.run_command(command, log_file)


    def run_tap(self):
        """
        Generating command(s) to run tap to sync data from source to target

        The generated commands can use one or multiple commands of:
            1. Fastsync:
                    Native and optimised component to sync table from a
                    specific type of tap into a specific type of target.
                    This command will be used automatically when FULL_TABLE
                    replication method selected or when initial sync is required.

            2. Singer Taps and Targets:
                    Dynamic components following the singer specification to
                    sync tables from multiple sources to multiple targets.
                    This command will be used automatically when INCREMENTAL
                    and LOG_BASED replication method selected. FULL_TABLE
                    replication are not using the singer components because
                    they are too slow to sync large tables.
        """
        tap_id = self.tap["id"]
        tap_type = self.tap["type"]
        target_id = self.target["id"]
        target_type = self.target['type']

        self.logger.info("Running {} tap in {} target".format(tap_id, target_id))

        # Run only if tap enabled
        if not self.tap.get("enabled", False):
            self.logger.info("Tap {} is not enabled. Do nothing and exit normally.".format(self.tap["name"]))
            sys.exit(0)

        # Run only if not running
        tap_status = self.detect_tap_status(target_id, tap_id)
        if tap_status["currentStatus"] == "running":
            self.logger.info("Tap {} is currently running. Do nothing and exit normally.".format(self.tap["name"]))
            sys.exit(0)

        # Generate and run the command to run the tap directly
        tap_config = self.tap["files"]["config"]
        tap_inheritable_config = self.tap["files"]["inheritable_config"]
        tap_properties = self.tap["files"]["properties"]
        tap_state = self.tap["files"]["state"]
        tap_transformation = self.tap["files"]["transformation"]
        target_config = self.target["files"]["config"]

        # Some target attributes can be passed and override by tap (aka. inheritable config)
        # We merge the two configs and use that with the target
        cons_target_config = self.create_consumable_target_config(target_config, tap_inheritable_config)

        # Output will be redirected into target and tap specific log directory
        log_dir = self.get_tap_log_dir(target_id, tap_id)
        current_time = datetime.utcnow().strftime("%Y%m%d_%H%M%S")

        # Create fastsync and singer specific filtered tap properties that contains only
        # the the tables that needs to be synced by the specific command
        (
            tap_properties_fastsync,
            fastsync_stream_ids,
            tap_properties_singer,
            singer_stream_ids
        ) = self.create_filtered_tap_properties(
            tap_type,
            tap_properties,
            tap_state,
            {
                "selected": True,
                "tap_type": ["tap-mysql", "tap-postgres"],
                "initial_sync_required": True
            },
            create_fallback = True)

        log_file_fastsync = os.path.join(log_dir, "{}-{}-{}.fastsync.log".format(target_id, tap_id, current_time))
        log_file_singer = os.path.join(log_dir, "{}-{}-{}.singer.log".format(target_id, tap_id, current_time))

        try:
            # Run fastsync for FULL_TABLE replication method
            if len(fastsync_stream_ids) > 0:
                self.logger.info("Table(s) selected to sync by fastsync: {}".format(fastsync_stream_ids))
                self.run_tap_fastsync(
                    tap_type,
                    target_type,
                    tap_config,
                    tap_properties_fastsync,
                    tap_state,
                    tap_transformation,
                    cons_target_config,
                    log_file_fastsync
                )
            else:
                self.logger.info("No table available that needs to be sync by fastsync")

            # Run singer tap for INCREMENTAL and LOG_BASED replication methods
            if len(singer_stream_ids) > 0:
                self.logger.info("Table(s) selected to sync by singer: {}".format(singer_stream_ids))
                self.run_tap_singer(
                    tap_type,
                    tap_config,
                    tap_properties_singer,
                    tap_state,
                    tap_transformation,
                    cons_target_config,
                    log_file_singer
                )
            else:
                self.logger.info("No table available that needs to be sync by singer")

        # Delete temp files if there is any
        except utils.RunCommandException as exc:
            self.logger.error(exc)
            utils.silentremove(cons_target_config)
            utils.silentremove(tap_properties_fastsync)
            utils.silentremove(tap_properties_singer)
            sys.exit(1)
        except Exception as exc:
            utils.silentremove(cons_target_config)
            utils.silentremove(tap_properties_fastsync)
            utils.silentremove(tap_properties_singer)
            raise exc

        utils.silentremove(cons_target_config)
        utils.silentremove(tap_properties_fastsync)
        utils.silentremove(tap_properties_singer)


    def sync_tables(self):
        """
        Sync every or a list of selected tables from a specific tap.

        The function is using the fastsync components hence it's only
        available for taps and targets where the native and optimised
        fastsync component is implemented.
        """
        tap_id = self.tap["id"]
        tap_type = self.tap["type"]
        target_id = self.target["id"]
        target_type = self.target['type']
        fastsync_bin = utils.get_fastsync_bin(self.venv_dir, tap_type, target_type)

        self.logger.info("Syncing tables from {} ({}) to {} ({})...".format(tap_id, tap_type, target_id, target_type))

        # Run only if tap enabled
        if not self.tap.get("enabled", False):
            self.logger.info("Tap {} is not enabled. Do nothing and exit normally.".format(self.tap["name"]))
            sys.exit(0)

        # Run only if tap not running
        tap_status = self.detect_tap_status(target_id, tap_id)
        if tap_status["currentStatus"] == "running":
            self.logger.info("Tap {} is currently running and cannot sync. Stop the tap and try again.".format(self.tap["name"]))
            sys.exit(1)

        # Tap exists but configuration not completed
        if not os.path.isfile(fastsync_bin):
            self.logger.error("Table sync function is not implemented from {} datasources to {} type of targets".format(tap_type, target_type))
            sys.exit(1)

        # Generate and run the command to run the tap directly
        tap_config = self.tap["files"]["config"]
        tap_inheritable_config = self.tap["files"]["inheritable_config"]
        tap_properties = self.tap["files"]["properties"]
        tap_state = self.tap["files"]["state"]
        tap_transformation = self.tap["files"]["transformation"]
        target_config = self.target["files"]["config"]

        # Some target attributes can be passed and override by tap (aka. inheritable config)
        # We merge the two configs and use that with the target
        cons_target_config = self.create_consumable_target_config(target_config, tap_inheritable_config)

        # Output will be redirected into target and tap specific log directory
        log_dir = self.get_tap_log_dir(target_id, tap_id)
        current_time = datetime.utcnow().strftime("%Y%m%d_%H%M%S")
        log_file = os.path.join(log_dir, "{}-{}-{}.fastsync.log".format(target_id, tap_id, current_time))

        # sync_tables command always using fastsync
        try:
            self.run_tap_fastsync(
                tap_type,
                target_type,
                tap_config,
                tap_properties,
                tap_state,
                tap_transformation,
                cons_target_config,
                log_file
            )

        # Delete temp file if there is any
        except utils.RunCommandException as exc:
            self.logger.error(exc)
            utils.silentremove(cons_target_config)
            sys.exit(1)
        except Exception as exc:
            utils.silentremove(cons_target_config)
            raise exc

        utils.silentremove(cons_target_config)


    def import_config(self):
        """
        Take a list of YAML files from a directory and use it as the source to build
        singer compatible json files and organise them into pipeline directory structure
        """
        # Read the YAML config files and transform/save into singer compatible
        # JSON files in a common directory structure
        config = Config.from_yamls(self.config_dir, self.args.dir, self.args.secret)
        config.save()

        # Activating tap stream selections
        #
        # Run every tap in discovery mode to generate the singer specific
        # properties.json files for the taps. The properties file than
        # updated to replicate only the tables that is defined in the YAML
        # files and to use the required replication methods
        #
        # The tap Discovery mode needs to connect to each source databases and
        # doing that sequentially is slow. For a better performance we do it
        # in parallel.
        self.logger.info("ACTIVATING TAP STREAM SELECTIONS...")
        for tk in config.targets.keys():
            target = config.targets.get(tk)
            start_time = datetime.now()
            with parallel_backend('threading', n_jobs=-1):
                # Discover taps in parallel and return the list
                # of exception of the failed ones
                discover_excs = list(filter(None,
                    Parallel(verbose=100)(delayed(self.discover_tap)(
                        tap=tap,
                        target=target
                    ) for (tap) in target.get('taps'))))

            # Log summary
            end_time = datetime.now()
            self.logger.info("""
                -------------------------------------------------------
                IMPORTING YAML CONFIGS FINISHED - TARGET: [{}]
                -------------------------------------------------------
                    Total taps to import           : {}
                    Taps imported successfully     : {}
                    Taps failed to import          : {}

                    Runtime                        : {}
                -------------------------------------------------------
                """.format(
                    tk,
                    len(target.get('taps')),
                    len(target.get('taps')) - len(discover_excs),
                    str(discover_excs),
                    end_time  - start_time
                ))
            if len(discover_excs) > 0:
                sys.exit(1)
<|MERGE_RESOLUTION|>--- conflicted
+++ resolved
@@ -691,24 +691,7 @@
         # Following the singer spec the catalog JSON file needs to be passed by the --catalog argument
         # However some tap (i.e. tap-mysql and tap-postgres) requires it as --properties
         # This is problably for historical reasons and need to clarify on Singer slack channels
-<<<<<<< HEAD
-        if tap_type == 'tap-mysql':
-            tap_catalog_argument = '--properties'
-        elif tap_type == 'tap-postgres':
-            tap_catalog_argument = '--properties'
-        elif tap_type == 'tap-zendesk':
-            tap_catalog_argument = '--catalog'
-        elif tap_type == 'tap-kafka':
-            tap_catalog_argument = '--properties'
-        elif tap_type == 'tap-adwords':
-            tap_catalog_argument = '--properties'
-        elif tap_type == 'tap-s3-csv':
-            tap_catalog_argument = '--catalog'
-        else:
-            tap_catalog_argument = '--catalog'
-=======
         tap_catalog_argument = utils.get_tap_property_value(tap_type, 'tap_catalog_argument')
->>>>>>> c36ee3d4
 
         # Add state arugment if exists to extract data incrementally
         tap_state_arg = ""
