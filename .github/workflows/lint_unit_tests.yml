name: Lint and Unit Tests

on:
  push:
    branches: [master]
  pull_request:
    branches: [master]

  workflow_dispatch:

concurrency:
  group: lint_unit_tests-${{ github.head_ref }}
  cancel-in-progress: true

jobs:
  lint_and_test:
    runs-on: ubuntu-20.04
    strategy:
      matrix:
        python-version: ["3.7", "3.8", "3.9"]

    steps:
      - name: Checking out repo
        uses: actions/checkout@v3

      - name: Check if python changes are present
        id: check
        env:
          GITHUB_REPO: ${{ github.repository }}
          PR_NUMBER: ${{ github.event.pull_request.number }}
        continue-on-error: true
        run: ./scripts/ci_check_no_file_changes.sh python

      - name: Set up Python ${{ matrix.python-version }}
        if: steps.check.outcome == 'failure'
        uses: actions/setup-python@v3
        with:
<<<<<<< HEAD
          username: ${{ secrets.DOCKERHUB_USERNAME }}
          password: ${{ secrets.DOCKERHUB_TOKEN }}

      - name: Check whether or not docker image for CI exists remotely
        id: docker-image-exists-remotely
        continue-on-error: true
        run: docker manifest inspect thread/pipelinewise:ci-py${{ matrix.python-version  }} > /dev/null

      - name: Check if requirements or Dockerfile.CI has changed
        id: dockerfile-setup-changed
        continue-on-error: true
        env:
          GITHUB_TOKEN: ${{ secrets.GITHUB_TOKEN }}
        run: python3 scripts/check_any_file_changed.py setup.py Dockerfile.CI

      - name: Rebuild docker image if required
        if: steps.docker-image-exists-remotely.outcome == 'failure' || steps.dockerfile-setup-changed.outcome == 'success'
        run: |
          docker build \
          --build-arg PYTHON_VERSION=${{ matrix.python-version }} \
          -t thread/pipelinewise:ci-py${{ matrix.python-version  }} \
          -f Dockerfile.CI .

      - name: Push docker image if rebuilt
        if: steps.docker-image-exists-remotely.outcome == 'failure' || steps.dockerfile-setup-changed.outcome == 'success'
        run: |
          docker push thread/pipelinewise:ci-py${{ matrix.python-version  }}

  lint:
    needs:
      - build-docker-image
    runs-on: ubuntu-20.04
    strategy:
      matrix:
        python-version: ["3.7", "3.8", "3.9"]

    steps:
      - name: Checking out repo
        uses: actions/checkout@v2

      - name: Check if python changes are present
        id: check
        env:
          GITHUB_REPO: ${{ github.repository }}
          PR_NUMBER: ${{ github.event.pull_request.number }}
        continue-on-error: true
        run: ./scripts/ci_check_no_file_changes.sh python
=======
          python-version: ${{ matrix.python-version }}
>>>>>>> fea297cc

      - name: Install dependencies
        if: steps.check.outcome == 'failure'
        run: make pipelinewise

      - name: Check code formatting
        if: steps.check.outcome == 'failure'
        run: |
<<<<<<< HEAD
          docker run --rm \
          --pull always \
          -v $PWD:/app \
          thread/pipelinewise:ci-py${{ matrix.python-version  }} \
          bash -c "find pipelinewise tests -type f -name '*.py' | xargs unify --check-only"
=======
          . .virtualenvs/pipelinewise/bin/activate
          find pipelinewise tests -type f -name '*.py' | xargs unify --check-only
>>>>>>> fea297cc

      - name: Pylinting
        if: steps.check.outcome == 'failure'
        run: |
<<<<<<< HEAD
          docker run --rm -v $PWD:/app \
          --pull always \
          thread/pipelinewise:ci-py${{ matrix.python-version  }} \
          bash -c "pylint pipelinewise tests"
=======
          . .virtualenvs/pipelinewise/bin/activate
          pylint pipelinewise tests
>>>>>>> fea297cc

      - name: Pep8
        if: steps.check.outcome == 'failure'
        run: |
<<<<<<< HEAD
          docker run --rm -v $PWD:/app \
          --pull always \
          thread/pipelinewise:ci-py${{ matrix.python-version  }} \
          bash -c "flake8 . --count --select=E9,F63,F7,F82 --show-source --statistics"
=======
          . .virtualenvs/pipelinewise/bin/activate
          flake8 pipelinewise --count --select=E9,F63,F7,F82 --show-source --statistics
>>>>>>> fea297cc

      - name: Pep8 complexity
        if: steps.check.outcome == 'failure'
        run: |
<<<<<<< HEAD
          docker run --rm \
          --pull always \
          -v $PWD:/app \
          thread/pipelinewise:ci-py${{ matrix.python-version  }} \
          bash -c "flake8 . --count --max-complexity=15 --max-line-length=120 --statistics"

  unit-test:
    needs:
      - build-docker-image
    runs-on: ubuntu-20.04
    strategy:
      matrix:
        python-version: ["3.7", "3.8", "3.9"]

    steps:
      - name: Checking out repo
        uses: actions/checkout@v2

      - name: Check if python changes are present
        id: check
        env:
          GITHUB_REPO: ${{ github.repository }}
          PR_NUMBER: ${{ github.event.pull_request.number }}
        continue-on-error: true
        run: ./scripts/ci_check_no_file_changes.sh python

      - name: Login to DockerHub
        uses: docker/login-action@v1
        with:
          username: ${{ secrets.DOCKERHUB_USERNAME }}
          password: ${{ secrets.DOCKERHUB_TOKEN }}
=======
          . .virtualenvs/pipelinewise/bin/activate
          flake8 pipelinewise --count --max-complexity=15 --max-line-length=120 --statistics
>>>>>>> fea297cc

      - name: Run Unit tests
        if: steps.check.outcome == 'failure'
        run: |
<<<<<<< HEAD
          docker run --rm \
          --pull always \
          -v $PWD:/app \
          thread/pipelinewise:ci-py${{ matrix.python-version  }} \
          bash -c "pytest --cov=pipelinewise --cov-fail-under=75 -v tests/units"
=======
          . .virtualenvs/pipelinewise/bin/activate
          pytest --cov=pipelinewise --cov-fail-under=75 -v tests/units
>>>>>>> fea297cc
<|MERGE_RESOLUTION|>--- conflicted
+++ resolved
@@ -35,57 +35,7 @@
         if: steps.check.outcome == 'failure'
         uses: actions/setup-python@v3
         with:
-<<<<<<< HEAD
-          username: ${{ secrets.DOCKERHUB_USERNAME }}
-          password: ${{ secrets.DOCKERHUB_TOKEN }}
-
-      - name: Check whether or not docker image for CI exists remotely
-        id: docker-image-exists-remotely
-        continue-on-error: true
-        run: docker manifest inspect thread/pipelinewise:ci-py${{ matrix.python-version  }} > /dev/null
-
-      - name: Check if requirements or Dockerfile.CI has changed
-        id: dockerfile-setup-changed
-        continue-on-error: true
-        env:
-          GITHUB_TOKEN: ${{ secrets.GITHUB_TOKEN }}
-        run: python3 scripts/check_any_file_changed.py setup.py Dockerfile.CI
-
-      - name: Rebuild docker image if required
-        if: steps.docker-image-exists-remotely.outcome == 'failure' || steps.dockerfile-setup-changed.outcome == 'success'
-        run: |
-          docker build \
-          --build-arg PYTHON_VERSION=${{ matrix.python-version }} \
-          -t thread/pipelinewise:ci-py${{ matrix.python-version  }} \
-          -f Dockerfile.CI .
-
-      - name: Push docker image if rebuilt
-        if: steps.docker-image-exists-remotely.outcome == 'failure' || steps.dockerfile-setup-changed.outcome == 'success'
-        run: |
-          docker push thread/pipelinewise:ci-py${{ matrix.python-version  }}
-
-  lint:
-    needs:
-      - build-docker-image
-    runs-on: ubuntu-20.04
-    strategy:
-      matrix:
-        python-version: ["3.7", "3.8", "3.9"]
-
-    steps:
-      - name: Checking out repo
-        uses: actions/checkout@v2
-
-      - name: Check if python changes are present
-        id: check
-        env:
-          GITHUB_REPO: ${{ github.repository }}
-          PR_NUMBER: ${{ github.event.pull_request.number }}
-        continue-on-error: true
-        run: ./scripts/ci_check_no_file_changes.sh python
-=======
           python-version: ${{ matrix.python-version }}
->>>>>>> fea297cc
 
       - name: Install dependencies
         if: steps.check.outcome == 'failure'
@@ -94,93 +44,29 @@
       - name: Check code formatting
         if: steps.check.outcome == 'failure'
         run: |
-<<<<<<< HEAD
-          docker run --rm \
-          --pull always \
-          -v $PWD:/app \
-          thread/pipelinewise:ci-py${{ matrix.python-version  }} \
-          bash -c "find pipelinewise tests -type f -name '*.py' | xargs unify --check-only"
-=======
           . .virtualenvs/pipelinewise/bin/activate
           find pipelinewise tests -type f -name '*.py' | xargs unify --check-only
->>>>>>> fea297cc
 
       - name: Pylinting
         if: steps.check.outcome == 'failure'
         run: |
-<<<<<<< HEAD
-          docker run --rm -v $PWD:/app \
-          --pull always \
-          thread/pipelinewise:ci-py${{ matrix.python-version  }} \
-          bash -c "pylint pipelinewise tests"
-=======
           . .virtualenvs/pipelinewise/bin/activate
           pylint pipelinewise tests
->>>>>>> fea297cc
 
       - name: Pep8
         if: steps.check.outcome == 'failure'
         run: |
-<<<<<<< HEAD
-          docker run --rm -v $PWD:/app \
-          --pull always \
-          thread/pipelinewise:ci-py${{ matrix.python-version  }} \
-          bash -c "flake8 . --count --select=E9,F63,F7,F82 --show-source --statistics"
-=======
           . .virtualenvs/pipelinewise/bin/activate
           flake8 pipelinewise --count --select=E9,F63,F7,F82 --show-source --statistics
->>>>>>> fea297cc
 
       - name: Pep8 complexity
         if: steps.check.outcome == 'failure'
         run: |
-<<<<<<< HEAD
-          docker run --rm \
-          --pull always \
-          -v $PWD:/app \
-          thread/pipelinewise:ci-py${{ matrix.python-version  }} \
-          bash -c "flake8 . --count --max-complexity=15 --max-line-length=120 --statistics"
-
-  unit-test:
-    needs:
-      - build-docker-image
-    runs-on: ubuntu-20.04
-    strategy:
-      matrix:
-        python-version: ["3.7", "3.8", "3.9"]
-
-    steps:
-      - name: Checking out repo
-        uses: actions/checkout@v2
-
-      - name: Check if python changes are present
-        id: check
-        env:
-          GITHUB_REPO: ${{ github.repository }}
-          PR_NUMBER: ${{ github.event.pull_request.number }}
-        continue-on-error: true
-        run: ./scripts/ci_check_no_file_changes.sh python
-
-      - name: Login to DockerHub
-        uses: docker/login-action@v1
-        with:
-          username: ${{ secrets.DOCKERHUB_USERNAME }}
-          password: ${{ secrets.DOCKERHUB_TOKEN }}
-=======
           . .virtualenvs/pipelinewise/bin/activate
           flake8 pipelinewise --count --max-complexity=15 --max-line-length=120 --statistics
->>>>>>> fea297cc
 
       - name: Run Unit tests
         if: steps.check.outcome == 'failure'
         run: |
-<<<<<<< HEAD
-          docker run --rm \
-          --pull always \
-          -v $PWD:/app \
-          thread/pipelinewise:ci-py${{ matrix.python-version  }} \
-          bash -c "pytest --cov=pipelinewise --cov-fail-under=75 -v tests/units"
-=======
           . .virtualenvs/pipelinewise/bin/activate
-          pytest --cov=pipelinewise --cov-fail-under=75 -v tests/units
->>>>>>> fea297cc
+          pytest --cov=pipelinewise --cov-fail-under=75 -v tests/units